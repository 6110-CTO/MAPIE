--- conflicted
+++ resolved
@@ -669,50 +669,4 @@
             if ensemble:
                 y_pred = aggregate_all(self.agg_function, y_pred_multi)
 
-<<<<<<< HEAD
-                # At this point, y_pred_multi is of shape
-                # (n_samples_test, n_estimators_). The method
-                # ``aggregate_with_mask`` fits it to the right size thanks to
-                # the shape of k_.
-
-                y_pred_multi = self.aggregate_with_mask(y_pred_multi, self.k_)
-
-                if self.method == "plus":
-
-                    lower_bounds = y_pred_multi - self.residuals_
-                    upper_bounds = y_pred_multi + self.residuals_
-
-                if self.method == "minmax":
-                    lower_bounds = np.min(y_pred_multi, axis=1, keepdims=True)
-                    upper_bounds = np.max(y_pred_multi, axis=1, keepdims=True)
-                    lower_bounds = lower_bounds - self.residuals_
-                    upper_bounds = upper_bounds + self.residuals_
-
-                y_pred_low = np.column_stack(
-                    [
-                        np.quantile(
-                            ma.masked_invalid(lower_bounds),
-                            _alpha,
-                            axis=1,
-                            interpolation="lower",
-                        )
-                        for _alpha in alpha_
-                    ]
-                ).data
-                y_pred_up = np.column_stack(
-                    [
-                        np.quantile(
-                            ma.masked_invalid(upper_bounds),
-                            1 - _alpha,
-                            axis=1,
-                            interpolation="higher",
-                        )
-                        for _alpha in alpha_
-                    ]
-                ).data
-                if ensemble:
-                    y_pred = aggregate_all(self.agg_function, y_pred_multi)
-            return y_pred, np.stack([y_pred_low, y_pred_up], axis=1)
-=======
-        return y_pred, np.stack([y_pred_low, y_pred_up], axis=1)
->>>>>>> a6bb0476
+        return y_pred, np.stack([y_pred_low, y_pred_up], axis=1)